--- conflicted
+++ resolved
@@ -37,7 +37,6 @@
 		ctx.Logger().Error(err, "failed to marshal github connection")
 		return err
 	}
-<<<<<<< HEAD
 
 	cfg := sources.NewSourceConfig(
 		"trufflehog - github",
@@ -47,14 +46,11 @@
 		sources.WithConcurrency(c.Concurrency),
 		sources.WithVerify(true),
 	)
-	err = source.Init(ctx, cfg)
-=======
 	ctx = context.WithValues(ctx,
 		"source_type", source.Type().String(),
 		"source_name", "github",
 	)
-	err = source.Init(ctx, "trufflehog - github", 0, 0, false, &conn, c.Concurrency)
->>>>>>> d317ddb5
+	err = source.Init(ctx, cfg)
 	if err != nil {
 		ctx.Logger().Error(err, "failed to initialize github source")
 		return err
