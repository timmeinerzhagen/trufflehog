package memory

import (
	"fmt"
	"sort"
	"strings"
	"testing"

	"github.com/google/go-cmp/cmp"
)

func TestCache(t *testing.T) {
	c := New()

	// Test set and get.
	c.Set("key1", "key1")
	v, ok := c.Get("key1")
	if !ok || v != "key1" {
		t.Fatalf("Unexpected value for key1: %v, %v", v, ok)
	}

	// Test exists.
	if !c.Exists("key1") {
		t.Fatalf("Expected key1 to exist")
	}

	// Test the count.
	if c.Count() != 1 {
		t.Fatalf("Unexpected count: %d", c.Count())
	}

	// Test delete.
	c.Delete("key1")
	v, ok = c.Get("key1")
	if ok || v != nil {
		t.Fatalf("Unexpected value for key1 after delete: %v, %v", v, ok)
	}

	// Test clear.
	c.Set("key10", "key10")
	c.Clear()
	v, ok = c.Get("key10")
	if ok || v != nil {
		t.Fatalf("Unexpected value for key10 after clear: %v, %v", v, ok)
	}

	// Test getting only the keys.
	keys := []string{"key1", "key2", "key3"}
	values := []string{"value1", "value2", "value3"}
	for i, k := range keys {
		c.Set(k, values[i])
	}
	k := c.Keys()
	sort.Strings(keys)
	sort.Strings(k)
	if !cmp.Equal(keys, k) {
		t.Fatalf("Unexpected keys: %v", k)
	}

	// Test getting only the values.
	vals := make([]string, 0, c.Count())
	for _, v := range c.Values() {
		vals = append(vals, v.(string))
	}
	sort.Strings(vals)
	sort.Strings(values)
	if !cmp.Equal(values, vals) {
		t.Fatalf("Unexpected values: %v", vals)
	}

	// Test contents.
	items := c.Contents()
	sort.Strings(keys)
	res := strings.Split(items, ",")
	sort.Strings(res)

	if len(keys) != len(res) {
		t.Fatalf("Unexpected length of items: %d", len(res))
	}
	if !cmp.Equal(keys, res) {
		t.Fatalf("Unexpected items: %v", res)
	}
}

func TestCache_NewWithData(t *testing.T) {
	data := []CacheEntry{{"key1", "value1"}, {"key2", "value2"}, {"key3", "value3"}}
<<<<<<< HEAD
	c := NewWithData(logContext.Background(), data)
=======
	c := NewWithData(data)
>>>>>>> 677238c9

	// Test the count.
	if c.Count() != 3 {
		t.Fatalf("Unexpected count: %d", c.Count())
	}

	// Test contents.
	keys := []string{"key1", "key2", "key3"}
	items := c.Contents()
	sort.Strings(keys)
	res := strings.Split(items, ",")
	sort.Strings(res)

	if len(keys) != len(res) {
		t.Fatalf("Unexpected length of items: %d", len(res))
	}
	if !cmp.Equal(keys, res) {
		t.Fatalf("Unexpected items: %v", res)
	}
}

func setupBenchmarks(b *testing.B) *Cache {
	b.Helper()

	c := New()

	for i := 0; i < 500_000; i++ {
		key := fmt.Sprintf("key%d", i)
		c.Set(key, key)
	}

	return c
}

func BenchmarkSet(b *testing.B) {
	c := New()

	for i := 0; i < b.N; i++ {
		key := fmt.Sprintf("key%d", i)
		c.Set(key, key)
	}
}

func BenchmarkGet(b *testing.B) {
	c := setupBenchmarks(b)
	b.ResetTimer()

	for i := 0; i < b.N; i++ {
		key := fmt.Sprintf("key%d", i)
		c.Get(key)
	}
}

func BenchmarkDelete(b *testing.B) {
	c := setupBenchmarks(b)
	b.ResetTimer()

	for i := 0; i < b.N; i++ {
		key := fmt.Sprintf("key%d", i)
		c.Delete(key)
	}
}

func BenchmarkCount(b *testing.B) {
	c := setupBenchmarks(b)
	b.ResetTimer()

	for i := 0; i < b.N; i++ {
		c.Count()
	}
}

func BenchmarkContents(b *testing.B) {
	c := setupBenchmarks(b)
	b.ResetTimer()

	var s string

	for i := 0; i < b.N; i++ {
		s = c.Contents()
	}

	_ = s
}<|MERGE_RESOLUTION|>--- conflicted
+++ resolved
@@ -84,11 +84,7 @@
 
 func TestCache_NewWithData(t *testing.T) {
 	data := []CacheEntry{{"key1", "value1"}, {"key2", "value2"}, {"key3", "value3"}}
-<<<<<<< HEAD
-	c := NewWithData(logContext.Background(), data)
-=======
 	c := NewWithData(data)
->>>>>>> 677238c9
 
 	// Test the count.
 	if c.Count() != 3 {
